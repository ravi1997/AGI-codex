--- conflicted
+++ resolved
@@ -1,6 +1,5 @@
 # AGI Codex
 
-<<<<<<< HEAD
 AGI Codex is a modular autonomous agent scaffold designed to operate as a background service on Ubuntu systems. It combines orchestration, memory, tool usage, and learning subsystems to enable proactive assistance and continual improvement. The Phase 2 release deepens autonomy with contextual planning, telemetry-aware tooling, and richer memory capture loops.
 
 ## Features
@@ -11,15 +10,6 @@
 - Telemetry collection and autonomous task proposals with failure remediation loops
 - Feedback analytics that track success metrics and adjust autonomous scheduling heuristics
 - Learning pipeline that writes JSONL experience datasets for downstream LoRA/DPO fine-tuning
-=======
-AGI Codex is a modular autonomous agent scaffold designed to operate as a background service on Ubuntu systems. It combines orchestration, memory, tool usage, and learning subsystems to enable proactive assistance and continual improvement.
-
-## Features
-- Multi-agent architecture with planner, executor, verifier, and safety guards
-- Persistent episodic, semantic, and procedural memory stores
-- Tool plugin framework with sandboxed terminal and file I/O tools
-- Telemetry collection and autonomous task proposals
->>>>>>> 4e31d01e
 - Deployment options via systemd or Docker Compose
 
 ## Getting Started
@@ -59,7 +49,6 @@
 ### Configuration
 Default configuration resides in `config/default.yaml`. Override by passing `--config` to `agi-core`.
 
-<<<<<<< HEAD
 Key sections include:
 
 - `memory`: File locations for episodic, semantic, and procedural stores.
@@ -72,8 +61,6 @@
 - Feedback analytics persist to `storage/analytics/feedback.json` and track success rates over time.
 - Fine-tuning datasets accumulate in `storage/learning/dataset.jsonl` (JSONL format) to bootstrap LoRA/DPO pipelines.
 
-=======
->>>>>>> 4e31d01e
 ## Project Structure
 - `src/agi_core/`: Python package containing orchestration, reasoning, memory, tools, and system modules.
 - `config/`: YAML configuration files.
@@ -82,8 +69,5 @@
 - `docs/`: Documentation, including architecture overview.
 
 ## Roadmap
-<<<<<<< HEAD
 Phase 1 delivered the scaffolding and baseline autonomy. Phase 2 adds contextual planning, telemetry-driven tooling, automatic memory capture, and follow-up task generation for failed runs. Future phases will expand the learning pipeline, integrate advanced tool plugins, and refine self-optimization loops.
-=======
-Phase 1 delivers scaffolding and baseline autonomy. Future phases will expand the learning pipeline, integrate advanced tool plugins, and refine self-optimization loops.
->>>>>>> 4e31d01e
+Phase 1 delivers scaffolding and baseline autonomy. Future phases will expand the learning pipeline, integrate advanced tool plugins, and refine self-optimization loops.