--- conflicted
+++ resolved
@@ -3,11 +3,7 @@
 
 import os
 from pathlib import Path
-<<<<<<< HEAD
 from typing import Any, Dict, List, Literal, Optional
-=======
-from typing import Any, Dict, List, Optional, Literal
->>>>>>> de52ee8f
 
 import yaml
 from pydantic import BaseModel, Field
