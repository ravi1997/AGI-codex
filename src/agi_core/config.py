--- conflicted
+++ resolved
@@ -3,11 +3,7 @@
 
 import os
 from pathlib import Path
-<<<<<<< HEAD
 from typing import Any, Dict, List, Optional
-=======
-from typing import Any, Dict, Literal, Optional
->>>>>>> 6f19b07f
 
 import yaml
 from pydantic import BaseModel, Field
@@ -77,18 +73,8 @@
     allow_network: bool = Field(
         False, description="Whether network-enabled tools are permitted by default."
     )
-<<<<<<< HEAD
     browser: BrowserToolConfig = BrowserToolConfig()
     rest: RestClientConfig = RestClientConfig()
-=======
-    network_allowlist: list[str] = Field(
-        default_factory=list,
-        description=(
-            "Optional list of networking binaries that remain permitted when "
-            "network access is enabled."
-        ),
-    )
->>>>>>> 6f19b07f
 
 
 class SchedulerConfig(BaseModel):
